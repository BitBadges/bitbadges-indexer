{
  "name": "bitbadges-indexer",
  "version": "1.0.0",
  "description": "Indexer for the bitbadges blockchain",
  "main": "index.js",
  "scripts": {
    "test": "env TS_NODE_COMPILER_OPTIONS='{\"module\": \"commonjs\" }' mocha --require ts-node/register 'test/**/*.ts'",
    "start": "react-app-rewired start",
    "build": "tsc --build ./src",
    "test-react": "react-app-rewired test --env=jsdom",
    "eject": "react-scripts eject",
    "deploy": "ren .\\build\\index.html 200.html & surge .\\build",
    "indexer-dev": "npx ts-node src/indexer.ts",
    "indexer": "node build/dist/indexer.js",
    "setup": "npx ts-node src/setup.ts",
    "setup-and-run": "npm run setup && npm run indexer"
  },
  "repository": {
    "type": "git",
    "url": "git+https://github.com/cosmos/academy-checkers-ui.git"
  },
  "author": "",
  "license": "ISC",
  "bugs": {
    "url": "https://github.com/cosmos/academy-checkers-ui/issues"
  },
  "dependencies": {
    "@babel/plugin-transform-modules-commonjs": "^7.21.2",
    "@cosmjs/amino": "^0.30.1",
    "@cosmjs/encoding": "^0.30.1",
    "@cosmjs/proto-signing": "^0.30.1",
    "@cosmjs/stargate": "0.30.1",
    "@keplr-wallet/cosmos": "^0.11.56",
    "@sendgrid/mail": "^7.7.0",
    "async-mutex": "^0.4.0",
    "axios": "^1.3.3",
    "bitbadgesjs-address-converter": "^0.0.3",
    "bitbadgesjs-proto": "^0.1.1",
    "bitbadgesjs-provider": "^0.0.3",
<<<<<<< HEAD
    "bitbadgesjs-transactions": "^0.0.113",
    "bitbadgesjs-utils": "^1.0.169",
=======
    "bitbadgesjs-utils": "^1.1.3",
>>>>>>> 0c4d07bc
    "blockin": "^1.2.12",
    "blockin-algo-driver": "^1.0.2",
    "blockin-eth-driver": "^1.0.9",
    "blockin-eth-driver-minified": "^1.0.0",
    "body-parser": "^1.20.1",
    "bootstrap": "5.1.3",
    "cookie-parser": "^1.4.6",
    "cors": "^2.8.5",
    "ethers": "^6.0.1",
    "express": "4.18.1",
    "express-rate-limit": "^6.7.0",
    "express-session": "^1.17.3",
    "ipfs-http-client": "^56.0.2",
    "joi": "^17.7.1",
    "jquery": "3.3.1",
    "lockr": "0.8.4",
    "merkletreejs": "^0.3.9",
    "nano": "^10.1.2",
    "node-fetch": "^2.6.9",
    "protobufjs": "7.0.0",
    "query-string": "7.1.1",
    "react": "18.1.0",
    "react-dom": "18.1.0",
    "react-icons": "4.3.1",
    "react-loadable": "5.5.0",
    "react-router-dom": "6.3.0",
    "react-scripts": "5.0.1",
    "reactstrap": "9.0.2",
    "serialize-error": "^5.0.0",
    "siwe": "^1.1.6"
  },
  "devDependencies": {
    "@keplr-wallet/types": "0.10.17",
    "@types/chai": "4.3.3",
    "@types/cookie-parser": "^1.4.3",
    "@types/crypto-js": "^4.1.1",
    "@types/dotenv": "8.2.0",
    "@types/express": "4.17.13",
    "@types/express-session": "^1.17.6",
    "@types/lockr": "0.8.6",
    "@types/mocha": "9.1.1",
    "@types/node": "18.7.5",
    "@types/query-string": "6.3.0",
    "@types/react": "18.0.5",
    "@types/react-dom": "18.0.1",
    "@types/react-fontawesome": "1.6.5",
    "@types/react-icons": "3.0.0",
    "@types/react-loadable": "5.5.6",
    "@types/react-router-dom": "5.3.3",
    "@types/reactstrap": "8.7.2",
    "chai": "4.3.6",
    "dotenv": "16.0.1",
    "mocha": "10.0.0",
    "react-app-rewired": "2.2.1",
    "ts-node": "10.9.1",
    "typescript": "4.6.3"
  },
  "browserslist": {
    "production": [
      ">0.2%",
      "not dead",
      "not op_mini all"
    ],
    "development": [
      "last 1 chrome version",
      "last 1 firefox version",
      "last 1 safari version"
    ]
  }
}<|MERGE_RESOLUTION|>--- conflicted
+++ resolved
@@ -37,12 +37,7 @@
     "bitbadgesjs-address-converter": "^0.0.3",
     "bitbadgesjs-proto": "^0.1.1",
     "bitbadgesjs-provider": "^0.0.3",
-<<<<<<< HEAD
-    "bitbadgesjs-transactions": "^0.0.113",
-    "bitbadgesjs-utils": "^1.0.169",
-=======
     "bitbadgesjs-utils": "^1.1.3",
->>>>>>> 0c4d07bc
     "blockin": "^1.2.12",
     "blockin-algo-driver": "^1.0.2",
     "blockin-eth-driver": "^1.0.9",
